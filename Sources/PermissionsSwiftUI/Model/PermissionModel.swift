//
//  PermissionModel.swift
//
//
//  Created by Jevon Mao on 1/30/21.
//

import Foundation
import SwiftUI

/**
 The types of iOS system permission for show in the JMPermissions view
 
 Pass this as a parameter into JMPermissions View Modifier will display 3 UI elements–location, photo, and microphone.
 ```
 [.location, photo, microphone]
 ```
 */

<<<<<<< HEAD
public enum PermissionModel {
=======
public enum PermissionModel:CaseIterable {
>>>>>>> 22ec5064
    ///The `location` permission allows the device's positoin to be tracked
    case location
    ///The `locationAlways` permission provides location data even if app is in background
    case locationAlways
    ///Used to access the user's photo library
    case photo
    ///Permission allows developers to interact with the device microphone
    case microphone
    ///Permission that allows developers to interact with on-device camera
    case camera
    ///The `notification` permission allows the iOS system to receive notification from app
    case notification
    ///Permission that allows app to read & write to device calendar
    case calendar
    ///Permission that allows app to access device's bluetooth technologies
    case bluetooth
<<<<<<< HEAD
=======
    ///In order for app to track user's data across apps and websites, the tracking permission is needed
    case tracking
>>>>>>> 22ec5064
    ///A permission that allows developers to read & write to device contacts
    case contacts
    ///Permission that give app access to motion and fitness related sensor data
    case motion
    ///The `reminders` permission is needed to interact with device reminders
    case reminders
    ///Permission that allows app to use speech recognition
    case speech
<<<<<<< HEAD
    ///In order for app to track user's data across apps and websites, the tracking permission is needed
    @available(iOS 14.5, *) case tracking
=======
>>>>>>> 22ec5064
}
extension PermissionModel{
    
    enum PermissionModelStore {
        static var permissions: [PermissionModel] = []
        static var headerText:String = "Need Permissions"
        static var headerDescription:String = """
                                       In order for you use certain features of this app, you need to give permissions. See description for each permission
                                       """
        static var bottomDescription:String = """
                                            Permission are necessary for all the features and functions to work properly. If not allowed, you have to enable permissions in settings
                                            """
        static var cameraPermission = JMPermission(
            imageIcon: Image(systemName: "camera.fill"),
            title: "Camera",
            description: "Allow to use your camera"
        )
        static var locationPermission = JMPermission(
            imageIcon: Image(systemName: "location.fill.viewfinder"),
            title: "Location",
            description: "Allow to access your location"
        )
        static var locationAlwaysPermission = JMPermission(
            imageIcon: Image(systemName: "location.fill.viewfinder"),
            title: "Location Always",
            description: "Allow to access your location"
        )
        static var photoPermission = JMPermission(
            imageIcon: Image(systemName: "photo"),
            title: "Photo Library",
            description: "Allow to access your photos"
        )
        static var microphonePermisson = JMPermission(
            imageIcon: Image(systemName: "mic.fill"),
            title: "Microphone",
            description: "Allow to record with microphone"
        )
        static var notificationPermission = JMPermission(
            imageIcon: Image(systemName: "bell.fill"),
            title: "Notification",
            description: "Allow to send notifications"
        )
        static var calendarPermisson = JMPermission(
            imageIcon: Image(systemName: "calendar"),
            title: "Calendar",
            description: "Allow to access calendar"
        )
        static var bluetoothPermission = JMPermission(
            imageIcon: Image(systemName: "wave.3.left.circle.fill"),
            title: "Bluetooth",
            description: "Allow to use bluetooth"
        )
        static var trackingPermission = JMPermission(
            imageIcon: Image(systemName: "person.circle.fill"),
            title: "Tracking",
            description: "Allow to track your data"
        )
        static var contactsPermission = JMPermission(
            imageIcon: Image(systemName: "book.fill"),
            title: "Contacts",
            description: "Allow to access your contacts"
        )
        static var motionPermission = JMPermission(
            imageIcon: Image(systemName: "hare.fill"),
            title: "Motion",
            description: "Allow to access your motion sensor data"
        )
        static var remindersPermission = JMPermission(
            imageIcon: Image(systemName: "list.bullet.rectangle"),
            title: "Reminderes",
            description: "Allow to access your reminders"
        )
        static var speechPermission = JMPermission(
            imageIcon: Image(systemName: "rectangle.3.offgrid.bubble.left.fill"),
            title: "Speech",
            description: "Allow to access speech recognition"
        )
        }
    var currentPermission: JMPermission {
        switch self {
        case .location:
            return PermissionModelStore.locationPermission
        case .locationAlways:
            return PermissionModelStore.locationAlwaysPermission
        case .photo:
            return PermissionModelStore.photoPermission
        case .microphone:
            return PermissionModelStore.microphonePermisson
        case .camera:
            return PermissionModelStore.cameraPermission
        case .notification:
            return PermissionModelStore.notificationPermission
        case .calendar:
            return PermissionModelStore.calendarPermisson
        case .bluetooth:
            return PermissionModelStore.bluetoothPermission
        case .tracking:
            return PermissionModelStore.trackingPermission
        case .contacts:
            return PermissionModelStore.contactsPermission
        case .motion:
            return PermissionModelStore.motionPermission
        case .reminders:
            return PermissionModelStore.remindersPermission
        case .speech:
            return PermissionModelStore.speechPermission
            
        }
    }

    func requestPermission(isPermissionGranted: @escaping (Bool) -> Void) {
        switch self {
        case .location:
            JMLocationPermissionManager.shared.requestInUsePermission { authorized in
                print("Permission \(authorized)")
                isPermissionGranted(authorized)
            }
        case .locationAlways:
            JMLocationPermissionManager.shared.requestAlwaysPermission { authorized in
                print("Permission \(authorized)")
                isPermissionGranted(authorized)
            }
        case .photo:
            JMPhotoPermissionManager.shared.requestPermission { authorized in
                isPermissionGranted(authorized)
            }
        case .microphone:
            JMMicPermissionManager.shared.requestPermission { authorized in
                isPermissionGranted(authorized)
            }
        case .camera:
            JMCameraPermissionManager.shared.requestPermission { authorized in
                isPermissionGranted(authorized)
            }
        case .notification:
            JMNotificationPermissionManager.shared.requestPermission { authorized in
                isPermissionGranted(authorized)
            }
        case .calendar:
            JMCalendarPermissionManager.shared.requestPermission { authorized in
                isPermissionGranted(authorized)
            }
         
        case .bluetooth:
            JMBluetoothPermissionManager.shared.requestPermission { authorized in
                isPermissionGranted(authorized)
      
            }
        case .tracking:
            if #available(iOS 14, *) {
                JMTrackingPermissionManager.shared.requestPermission{authorized in
                    print(authorized)
                    isPermissionGranted(authorized)
                }
            }
        case .contacts:
            JMContactsPermissionManager.shared.requestPermission{authorized in
                isPermissionGranted(authorized)
            }
        case .motion:
            JMMotionPermissionManager.shared.requestPermission{authorized in
                isPermissionGranted(authorized)
            }
        case .reminders:
            JMRemindersPermissionManager.shared.requestPermission{
                isPermissionGranted($0)
            }
        case .speech:
            JMSpeechPermissionManager.shared.requestPermission{
                isPermissionGranted($0)
            }
        }
    }
}
public struct JMPermission{
    var imageIcon: Image
    var title: String
    var description: String
}
<|MERGE_RESOLUTION|>--- conflicted
+++ resolved
@@ -17,11 +17,7 @@
  ```
  */
 
-<<<<<<< HEAD
 public enum PermissionModel {
-=======
-public enum PermissionModel:CaseIterable {
->>>>>>> 22ec5064
     ///The `location` permission allows the device's positoin to be tracked
     case location
     ///The `locationAlways` permission provides location data even if app is in background
@@ -38,11 +34,6 @@
     case calendar
     ///Permission that allows app to access device's bluetooth technologies
     case bluetooth
-<<<<<<< HEAD
-=======
-    ///In order for app to track user's data across apps and websites, the tracking permission is needed
-    case tracking
->>>>>>> 22ec5064
     ///A permission that allows developers to read & write to device contacts
     case contacts
     ///Permission that give app access to motion and fitness related sensor data
@@ -51,11 +42,9 @@
     case reminders
     ///Permission that allows app to use speech recognition
     case speech
-<<<<<<< HEAD
     ///In order for app to track user's data across apps and websites, the tracking permission is needed
     @available(iOS 14.5, *) case tracking
-=======
->>>>>>> 22ec5064
+
 }
 extension PermissionModel{
     
