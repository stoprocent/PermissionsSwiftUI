--- conflicted
+++ resolved
@@ -9,11 +9,7 @@
 import AppTrackingTransparency
 import AdSupport
 
-<<<<<<< HEAD
-@available(iOS 14, tvOS 14, *)
-=======
 @available(iOS 14, *)
->>>>>>> 57898c1c
 struct JMTrackingPermissionManager: PermissionManager {
     init(permissionType: PermissionType?) {}
     
