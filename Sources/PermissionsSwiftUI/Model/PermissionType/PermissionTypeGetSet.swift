--- conflicted
+++ resolved
@@ -27,11 +27,7 @@
         case .bluetooth:
             return JMBluetoothPermissionManager.self
         case .tracking:
-<<<<<<< HEAD
-            if #available(iOS 14, tvOS 14, *) {
-=======
             if #available(iOS 14, *) {
->>>>>>> 57898c1c
                 return JMTrackingPermissionManager.self
             }
         #if !os(tvOS)
