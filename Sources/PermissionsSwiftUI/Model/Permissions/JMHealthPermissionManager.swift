//
//  JMHealthPermissionManager.swift
//  
//
//  Created by Jevon Mao on 2/10/21.
//

import Foundation
import HealthKit

class JMHealthPermissionManager{
    let healthStore = HKHealthStore()
    static let shared = JMHealthPermissionManager()
    typealias JMBluetoothPermissionHandler = (Bool) -> Void?

<<<<<<< HEAD
    func requestPermission(toShare: Set<HKSampleType>, read: Set<HKSampleType>, completion: @escaping (Bool) -> Void?) {
=======
    func requestPermission(for HKPermissions:Set<HKSampleType>, completion: @escaping (Bool) -> Void?) {
>>>>>>> c185b0f6
        guard HKHealthStore.isHealthDataAvailable() else {
            print("PermissionsSwiftUI - Health data is not available") 
            completion(false)
            return
        }
<<<<<<< HEAD
        
        healthStore.requestAuthorization(toShare: toShare, read: read) { authorized, error in
=======
        healthStore.requestAuthorization(toShare: HKPermissions, read: HKPermissions){authorized, error in
>>>>>>> c185b0f6
            guard error == nil else{
                print("PermissionSwiftUI - \(String(describing: error))")
                completion(false)
                return
            }
            completion(authorized)
        }
        
    }
    
}
<|MERGE_RESOLUTION|>--- conflicted
+++ resolved
@@ -13,22 +13,14 @@
     static let shared = JMHealthPermissionManager()
     typealias JMBluetoothPermissionHandler = (Bool) -> Void?
 
-<<<<<<< HEAD
     func requestPermission(toShare: Set<HKSampleType>, read: Set<HKSampleType>, completion: @escaping (Bool) -> Void?) {
-=======
-    func requestPermission(for HKPermissions:Set<HKSampleType>, completion: @escaping (Bool) -> Void?) {
->>>>>>> c185b0f6
         guard HKHealthStore.isHealthDataAvailable() else {
             print("PermissionsSwiftUI - Health data is not available") 
             completion(false)
             return
         }
-<<<<<<< HEAD
-        
         healthStore.requestAuthorization(toShare: toShare, read: read) { authorized, error in
-=======
-        healthStore.requestAuthorization(toShare: HKPermissions, read: HKPermissions){authorized, error in
->>>>>>> c185b0f6
+
             guard error == nil else{
                 print("PermissionSwiftUI - \(String(describing: error))")
                 completion(false)
