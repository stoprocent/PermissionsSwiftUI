//
//  PermissionModelGet.swift
//  
//
//  Created by Jevon Mao on 2/6/21.
//

import Foundation
import SwiftUI

protocol PermissionTypeProtocol {
    var permissions:[PermissionType]{get}
    func requestPermission(isPermissionGranted: @escaping (Bool) -> Void)
}
extension PermissionType:PermissionTypeProtocol{

    var permissions:[PermissionType]{
        get{
            PermissionStore.shared.permissions 
        }
    }
    var currentPermission: JMPermission {
        get{
            let store = PermissionStore.shared
            switch self {
            case .location:
                return store.locationPermission
            case .locationAlways:
                return store.locationAlwaysPermission
            case .photo:
                return store.photoPermission
            case .microphone:
                return store.microphonePermisson
            case .camera:
                return store.cameraPermission
            case .notification:
                return store.notificationPermission
            case .calendar:
                return store.calendarPermisson
            case .bluetooth:
                return store.bluetoothPermission
            case .tracking:
                return store.trackingPermission
            case .contacts:
                return store.contactsPermission
            case .motion:
                return store.motionPermission
            case .reminders:
                return store.remindersPermission
            case .speech:
                return store.speechPermission
            case .health:
                return store.healthPermission

            }
        }
        set{
            switch self {
            case .location:
                PermissionStore.shared.updateStore(property: {$0.locationPermission=$1}, value: newValue)
            case .locationAlways:
                PermissionStore.shared.updateStore(property: {$0.locationAlwaysPermission=$1}, value: newValue)
            case .photo:
                PermissionStore.shared.updateStore(property: {$0.photoPermission=$1}, value: newValue)
            case .microphone:
                PermissionStore.shared.updateStore(property: {$0.microphonePermisson=$1}, value: newValue)
            case .camera:
                PermissionStore.shared.updateStore(property: {$0.cameraPermission=$1}, value: newValue)
            case .notification:
                PermissionStore.shared.updateStore(property: {$0.notificationPermission=$1}, value: newValue)
            case .calendar:
                PermissionStore.shared.updateStore(property: {$0.calendarPermisson=$1}, value: newValue)
            case .bluetooth:
                PermissionStore.shared.updateStore(property: {$0.bluetoothPermission=$1}, value: newValue)
            case .tracking:
                PermissionStore.shared.updateStore(property: {$0.trackingPermission=$1}, value: newValue)
            case .contacts:
                PermissionStore.shared.updateStore(property: {$0.contactsPermission=$1}, value: newValue)
            case .motion:
                PermissionStore.shared.updateStore(property: {$0.motionPermission=$1}, value: newValue)
            case .reminders:
                PermissionStore.shared.updateStore(property: {$0.remindersPermission=$1}, value: newValue)
            case .speech:
                PermissionStore.shared.updateStore(property: {$0.speechPermission=$1}, value: newValue)
            case .health:
                PermissionStore.shared.updateStore(property: {$0.healthPermission=$1}, value: newValue)
            }
        }
        
    }
    func requestPermission(isPermissionGranted: @escaping (Bool) -> Void) {
        switch self {
        case .location:
            JMLocationPermissionManager.shared.requestInUsePermission { authorized in
                isPermissionGranted(authorized)
            }
        case .locationAlways:
            JMLocationPermissionManager.shared.requestAlwaysPermission { authorized in
                isPermissionGranted(authorized)
            }
        case .photo:
            JMPhotoPermissionManager.shared.requestPermission { authorized in
                isPermissionGranted(authorized)
            }
        case .microphone:
            JMMicPermissionManager.shared.requestPermission { authorized in
                isPermissionGranted(authorized)
            }
        case .camera:
            JMCameraPermissionManager.shared.requestPermission { authorized in
                isPermissionGranted(authorized)
            }
        case .notification:
            JMNotificationPermissionManager.shared.requestPermission { authorized in
                isPermissionGranted(authorized)
            }
        case .calendar:
            JMCalendarPermissionManager.shared.requestPermission { authorized in
                isPermissionGranted(authorized)
            }
            
        case .bluetooth:
            JMBluetoothPermissionManager.shared.requestPermission { authorized in
                isPermissionGranted(authorized)
                
            }
        case .tracking:
            if #available(iOS 14.5, *) {
                JMTrackingPermissionManager.shared.requestPermission{authorized in
                    isPermissionGranted(authorized)
                }
            }
        case .contacts:
            JMContactsPermissionManager.shared.requestPermission{authorized in
                isPermissionGranted(authorized)
            }
        case .motion:
            JMMotionPermissionManager.shared.requestPermission{authorized in
                isPermissionGranted(authorized)
            }
        case .reminders:
            JMRemindersPermissionManager.shared.requestPermission{
                isPermissionGranted($0)
            }
        case .speech:
            JMSpeechPermissionManager.shared.requestPermission{
                isPermissionGranted($0)
            }
<<<<<<< HEAD
        case let .health(toShare, read):
            JMHealthPermissionManager.shared.requestPermission(toShare: toShare, read: read) {
=======
        case .health(let HKPermissions):
            JMHealthPermissionManager.shared.requestPermission(for: HKPermissions){
>>>>>>> c185b0f6
                isPermissionGranted($0)
            }
        }
    }
    
}
extension PermissionType:CaseIterable{
    public static var allCases: [PermissionType]{
        //return [.location,.locationAlways,.photo,microphone,.camera,.notification,.calendar,.bluetooth,.contacts,.motion,.reminders,.speech]
                if #available(iOS 14.5, *) {
                    return [.location,.locationAlways,.photo,microphone,.camera,.notification,.calendar,.bluetooth,.contacts,.motion,.reminders,.speech,.tracking]
                } else {
                    return [.location,.locationAlways,.photo,microphone,.camera,.notification,.calendar,.bluetooth,.contacts,.motion,.reminders,.speech]
                }
    }
}<|MERGE_RESOLUTION|>--- conflicted
+++ resolved
@@ -146,13 +146,8 @@
             JMSpeechPermissionManager.shared.requestPermission{
                 isPermissionGranted($0)
             }
-<<<<<<< HEAD
         case let .health(toShare, read):
             JMHealthPermissionManager.shared.requestPermission(toShare: toShare, read: read) {
-=======
-        case .health(let HKPermissions):
-            JMHealthPermissionManager.shared.requestPermission(for: HKPermissions){
->>>>>>> c185b0f6
                 isPermissionGranted($0)
             }
         }
