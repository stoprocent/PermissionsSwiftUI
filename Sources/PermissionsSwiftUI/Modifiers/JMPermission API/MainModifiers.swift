//
//  SwiftUIView.swift
//
//
//  Created by Jevon Mao on 1/30/21.
//

import SwiftUI

struct Permissions: ViewModifier {
    var showModal: Binding<Bool>

    init(showModal:Binding<Bool>){
        self.showModal = showModal
    }

    func body(content: Content) -> some View {
        MainView(for: AnyView(content), show: showModal)
    }
}

public extension View {
    /**
     Displays a PermissionsSwiftUI modal view that displays and handles permissions.
     
     For example, use this modifier on your existing view and pass in a SwiftUI Binding boolean variable. This view will show a PermissionsSwiftUI modal with 3 different permissions.
     ````
         struct ContentView: View {
             @State var showModal = false
             var body: some View {
                 Button(action: {
                     showModal=true
                 }, label: {
                     Text("Ask user for permissions")
                 })
                 .JMPermissions(showModal: $showModal, for: [.locationAlways, .photo, .microphone])
             }
             
         }
     ````
     - Parameters:
        - showModal: A `Binding<Bool>` value to toggle show the JMPermission view
        - for: An array of type `PermissionModel` to specify permissions to show
     - Returns:
        Returns a new view. Will show a modal that will overlay your existing view to show PermissionsSwiftUI permission handling components.
     
     */
    
    func JMPermissions(showModal: Binding<Bool>, for permissions: [PermissionType]) -> some View {
        PermissionStore.shared.updateStore(property: {$0.permissions=$1}, value: permissions)
<<<<<<< HEAD
=======
        return self.modifier(Permissions(showModal: showModal))
    }
    /**
     Displays a PermissionsSwiftUI modal view that displays and handles permissions.
     
     For example, use this modifier on your existing view and pass in a SwiftUI Binding boolean variable. This view will show a PermissionsSwiftUI modal with 3 different permissions.
     ````
         struct ContentView: View {
             @State var showModal = false
             var body: some View {
                 Button(action: {
                     showModal=true
                 }, label: {
                     Text("Ask user for permissions")
                 })
                 .JMPermissions(showModal: $showModal, for: [.locationAlways, .photo, .microphone])
             }
             
         }
     ````
     - Parameters:
        - showModal: A `Binding<Bool>` value to toggle show the JMPermission view
        - for: An array of type `PermissionModel` to specify permissions to show
        - onAppear: Override point for when JMPermission modal appears
        - onDisappear: Override point for when JMPermission modal disappears
     - Returns:
        Returns a new view. Will show a modal that will overlay your existing view to show PermissionsSwiftUI permission handling components.
     
     */
    
    func JMPermissions(showModal: Binding<Bool>, for permissions: [PermissionType], onAppear: @escaping ()->Void, onDisappear: @escaping ()->Void) -> some View {
        PermissionStore.shared.updateStore(property: {$0.permissions=$1}, value: permissions)
        PermissionStore.shared.updateStore(property: {$0.onAppear=$1}, value: onAppear)
        PermissionStore.shared.updateStore(property: {$0.onDisappear=$1}, value: onDisappear)
>>>>>>> 29c6ff3e
        return self.modifier(Permissions(showModal: showModal))
    }
}<|MERGE_RESOLUTION|>--- conflicted
+++ resolved
@@ -48,8 +48,6 @@
     
     func JMPermissions(showModal: Binding<Bool>, for permissions: [PermissionType]) -> some View {
         PermissionStore.shared.updateStore(property: {$0.permissions=$1}, value: permissions)
-<<<<<<< HEAD
-=======
         return self.modifier(Permissions(showModal: showModal))
     }
     /**
@@ -84,7 +82,6 @@
         PermissionStore.shared.updateStore(property: {$0.permissions=$1}, value: permissions)
         PermissionStore.shared.updateStore(property: {$0.onAppear=$1}, value: onAppear)
         PermissionStore.shared.updateStore(property: {$0.onDisappear=$1}, value: onDisappear)
->>>>>>> 29c6ff3e
         return self.modifier(Permissions(showModal: showModal))
     }
 }