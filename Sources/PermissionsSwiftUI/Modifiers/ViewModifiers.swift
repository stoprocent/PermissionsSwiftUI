//
//  ViewModifier.swift
//  
//
//  Created by Jevon Mao on 2/2/21.
//

import SwiftUI

struct ButtonStatusColor: ViewModifier {
    var allowButtonStatus: AllowButtonStatus
    func body(content: Content) -> some View {
        switch self.allowButtonStatus {
        case .idle:
<<<<<<< HEAD
            return content
                .frame(width: 70)
                .font(.system(size: 15))
                .foregroundColor(Color(.systemBlue))
                .padding(.vertical,6)
                .padding(.horizontal, 6)
                .background(
                    Capsule()
                        .fill(Color(.white))
                )
                .lineLimit(1)
                .minimumScaleFactor(0.5)

        case .allowed:
            return content
                .frame(width: 70)
                .font(.system(size: 15))
                .foregroundColor(.white)
                .padding(.vertical,6)
                .padding(.horizontal, 6)
                .background(
                    Capsule()
                        .fill(Color(.systemBlue))
                )
                .lineLimit(1)
                .minimumScaleFactor(0.5)

        case .denied:
            return content
                .frame(width: 70)
                .font(.system(size: 15))
                .foregroundColor(.white)
                .padding(.vertical,6)
                .padding(.horizontal, 6)
                .background(
                    Capsule()
                        .fill(Color(.systemRed))
                )
                .lineLimit(1)
                .minimumScaleFactor(0.5)
=======
            return content.allowButton(foregroundColor: Color(.systemBlue), backgroundColor: Color(.systemGray5))

        case .allowed:
            return content.allowButton(foregroundColor: Color(.white), backgroundColor: Color(.systemBlue))


        case .denied:
            return content.allowButton(foregroundColor: Color(.white), backgroundColor: Color(.systemRed))
>>>>>>> c185b0f6
        }
    }
}

struct AllowButton: ViewModifier{
    var foregroundColor:Color
    var backgroundColor:Color
    var buttonSizeConstant:CGFloat{
        return screenSize.width < 400 ?  70-(1000-screenSize.width)/30 : 70
    }
    func body(content: Content) -> some View {
        content
        .frame(width: buttonSizeConstant)
        .font(.system(size: 15))
        .minimumScaleFactor(0.2)
        .lineLimit(1)
        .foregroundColor(foregroundColor)
        .padding(.vertical,6)
        .padding(.horizontal, 6)
        .background(
            Capsule()
                .fill(backgroundColor)
        )
       
    }
}

struct JMAlertViewFrame: ViewModifier{
    func body(content: Content) -> some View {
        content
            .background(Color(.systemBackground).opacity(0.8))
            .frame(width: screenSize.width > 375 ? 375 : screenSize.width-60)
            .clipShape(RoundedRectangle(cornerRadius: 20, style: .continuous))
            .edgesIgnoringSafeArea(.all)
    }
}

extension View {
    func buttonStatusColor(for allowButtonStatus: AllowButtonStatus) -> some View {
        self.modifier(ButtonStatusColor(allowButtonStatus: allowButtonStatus))
    }
    func allowButton(foregroundColor:Color, backgroundColor:Color) -> some View{
        self.modifier(AllowButton(foregroundColor: foregroundColor, backgroundColor: backgroundColor))
    }
    func alertViewFrame() -> some View{
        self.modifier(JMAlertViewFrame())
    }
}<|MERGE_RESOLUTION|>--- conflicted
+++ resolved
@@ -12,48 +12,6 @@
     func body(content: Content) -> some View {
         switch self.allowButtonStatus {
         case .idle:
-<<<<<<< HEAD
-            return content
-                .frame(width: 70)
-                .font(.system(size: 15))
-                .foregroundColor(Color(.systemBlue))
-                .padding(.vertical,6)
-                .padding(.horizontal, 6)
-                .background(
-                    Capsule()
-                        .fill(Color(.white))
-                )
-                .lineLimit(1)
-                .minimumScaleFactor(0.5)
-
-        case .allowed:
-            return content
-                .frame(width: 70)
-                .font(.system(size: 15))
-                .foregroundColor(.white)
-                .padding(.vertical,6)
-                .padding(.horizontal, 6)
-                .background(
-                    Capsule()
-                        .fill(Color(.systemBlue))
-                )
-                .lineLimit(1)
-                .minimumScaleFactor(0.5)
-
-        case .denied:
-            return content
-                .frame(width: 70)
-                .font(.system(size: 15))
-                .foregroundColor(.white)
-                .padding(.vertical,6)
-                .padding(.horizontal, 6)
-                .background(
-                    Capsule()
-                        .fill(Color(.systemRed))
-                )
-                .lineLimit(1)
-                .minimumScaleFactor(0.5)
-=======
             return content.allowButton(foregroundColor: Color(.systemBlue), backgroundColor: Color(.systemGray5))
 
         case .allowed:
@@ -62,7 +20,6 @@
 
         case .denied:
             return content.allowButton(foregroundColor: Color(.white), backgroundColor: Color(.systemRed))
->>>>>>> c185b0f6
         }
     }
 }
