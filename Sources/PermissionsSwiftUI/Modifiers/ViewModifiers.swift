--- conflicted
+++ resolved
@@ -24,19 +24,11 @@
         }
     }
 }
-<<<<<<< HEAD
 //Custom modifier that nests within ButtonStatusColor to further extract code
-struct AllowButton: ViewModifier{
-    var foregroundColor:Color
-    var backgroundColor:Color
-    var buttonSizeConstant:CGFloat{
-=======
-
 struct AllowButton: ViewModifier {
     var foregroundColor: Color
     var backgroundColor: Color
-    var buttonSizeConstant: CGFloat {
->>>>>>> 941cbe7c
+    var buttonSizeConstant :CGFloat {
         return screenSize.width < 400 ?  70-(1000-screenSize.width)/30 : 70
     }
     func body(content: Content) -> some View {
@@ -54,13 +46,8 @@
         )
     }
 }
-<<<<<<< HEAD
-//Custom modifier for the JMAlert popup view
-struct JMAlertViewFrame: ViewModifier{
-=======
 
 struct JMAlertViewFrame: ViewModifier {
->>>>>>> 941cbe7c
     func body(content: Content) -> some View {
         content
             .background(Color(.systemBackground).opacity(0.8))
